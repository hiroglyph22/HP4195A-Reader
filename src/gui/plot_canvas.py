--- conflicted
+++ resolved
@@ -83,11 +83,7 @@
         self.phase_ax.yaxis.set_major_formatter(FuncFormatter(lambda y, pos: f'{y:.0f} °'))
         
         self.mag_ax.grid(color='gray', linestyle='-', linewidth=0.5)
-<<<<<<< HEAD
-        self.fig.tight_layout(rect=[0, 0.03, 1, 1])
-=======
         self.fig.tight_layout(rect=[0.05, 0, 0.95, 1])
->>>>>>> 97880727
 
     def plot(self):
         if not self.persist:
@@ -138,11 +134,7 @@
         if self.phase:
              self.phase_ax.legend(loc='lower right')
 
-<<<<<<< HEAD
-        self.fig.tight_layout(rect=[0, 0.03, 1, 1])
-=======
         self.fig.tight_layout(rect=[0.05, 0, 0.95, 1])
->>>>>>> 97880727
         self.draw()
 
     def update_sweep_plot(self, freq_data, mag_data):
@@ -159,11 +151,7 @@
         if freq_data is not None and len(freq_data) > 1:
             self.mag_ax.set_xlim(np.min(freq_data), np.max(freq_data))
 
-<<<<<<< HEAD
-        self.fig.tight_layout(rect=[0, 0.03, 1, 1])
-=======
         self.fig.tight_layout(rect=[0.05, 0, 0.95, 1])
->>>>>>> 97880727
         self.draw()
 
     def update_overlaid_plot(self, all_sweeps):
@@ -201,9 +189,5 @@
             self.mag_ax.set_xlim(min_freq - freq_padding, max_freq + freq_padding)
 
         self.mag_ax.legend()
-<<<<<<< HEAD
-        self.fig.tight_layout(rect=[0, 0.03, 1, 1])
-=======
         self.fig.tight_layout(rect=[0.05, 0, 0.95, 1])
->>>>>>> 97880727
         self.draw()