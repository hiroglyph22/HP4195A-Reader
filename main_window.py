import csv
import markdown
import logging
import logging.handlers
import numpy as np
from PyQt5 import QtWidgets, QtCore, QtGui, QtWebEngineWidgets
from PyQt5.QtGui import QIcon
from matplotlib.figure import Figure
from matplotlib.backends.backend_qt5agg import FigureCanvasQTAgg as FigureCanvas
from matplotlib.ticker import FuncFormatter
from scipy.optimize import curve_fit 

class MainWindow(QtWidgets.QMainWindow):
    '''
    This class is for the main GUI window, it creates the graph, textboxes, buttons etc. and their events. It does not directly communicate with the hardware but instead puts messages in a command queue which are handled by another process.
    '''
    def __init__(self, command_queue, message_queue, data_queue, logging_queue):
        super(MainWindow, self).__init__()

        self.window_icon = QIcon('icon.png')

        # create data queues
        self.command_queue = command_queue
        self.message_queue = message_queue
        self.data_queue = data_queue
        self.logging_queue = logging_queue

        # main window settings
        self.title = 'HP4195A'
        self.width = 1920
        self.height = 1080

        # create logging queue and handler
        self.qh = logging.handlers.QueueHandler(self.logging_queue)
        self.root = logging.getLogger()
        self.root.setLevel(logging.DEBUG)
        self.root.addHandler(self.qh)
        self.logger = logging.getLogger(__name__)

        self.connected = False
        self.initUI()

    def initUI(self):
        self.setWindowTitle(self.title)
        self.setFixedSize(self.width, self.height)
        self.setWindowIcon(self.window_icon)

        self.graph = PlotCanvas(self,
                                  data_queue=self.data_queue,
                                  width=17,
                                  height=8.5)
        self.graph.move(0,20)

        self.generate_connection_button()
        self.generate_acquire_button()
        self.generate_save_button()
        self.generate_command_box()
        self.generate_command_button()
        self.generate_response_box()
        self.generate_persistance_checkbox()
        self.generate_mag_enable_checkbox()
        self.generate_phase_enable_checkbox()
        self.generate_menu_bar()
        self.generate_autofind_peak_button()
        self.generate_pause_button()
        self.generate_center_on_peak_button()
        self.generate_peak_scan_section()
<<<<<<< HEAD
        self.generate_low_res_sweep_button() 
        self.generate_q_factor_button()
=======
        self.generate_low_res_sweep_button() # Added button
>>>>>>> 258ab84b

        self.center_peak_button.setEnabled(False)
        self.acquire_button.setEnabled(False)
        self.save_button.setEnabled(True)
        self.autofind_peak_button.setEnabled(False)
        self.peak_scan_button.setEnabled(False)
        self.low_res_sweep_button.setEnabled(False)
<<<<<<< HEAD
        self.q_factor_button.setEnabled(False)
=======
>>>>>>> 258ab84b


        self.show()

        self.timer = QtCore.QTimer()
        self.timer.setInterval(5000)
        self.timer.timeout.connect(self.start_acquisition)

    # --- GENERATE UI FUNCTIONS --- #

    def generate_menu_bar(self):
        self.main_menu = self.menuBar()
        self.file_menu = self.main_menu.addMenu('File')
        self.about_menu = self.main_menu.addMenu('About')

        self.generate_menu_save_button()
        self.generate_menu_exit_button()
        self.generate_menu_help_button()

    def generate_menu_save_button(self):
        self.save_button = QtWidgets.QAction(QIcon('exit24.png'),
                                             'Save As...',
                                             self)
        self.save_button.setShortcut('Ctrl+S')
        self.save_button.setStatusTip('Save As')
        self.save_button.triggered.connect(self.save_file_dialog)
        self.file_menu.addAction(self.save_button)

    def generate_menu_exit_button(self):
        self.exit_button = QtWidgets.QAction(QIcon('exit24.png'), 'Exit', self)
        self.exit_button.setShortcut('Ctrl+Q')
        self.exit_button.setStatusTip('Exit application')
        self.exit_button.triggered.connect(self.close)
        self.file_menu.addAction(self.exit_button)

    def generate_menu_help_button(self):
        self.help_button = QtWidgets.QAction(QIcon('exit24.png'), 'Help', self)
        self.help_button.setShortcut('Ctrl+H')
        self.help_button.setStatusTip('Help')
        self.help_button.triggered.connect(self.help_dialog)
        self.about_menu.addAction(self.help_button)

    def generate_connection_button(self):
        self.connect_button = QtWidgets.QPushButton('Connect', self)
        self.connect_button.setToolTip('Connect to a HP4195A Network Analyser')
        self.connect_button.move(1720, 30)
        self.connect_button.resize(180, 100)
        self.connect_button.clicked.connect(self.connect)

    def generate_acquire_button(self):
        self.acquire_button = QtWidgets.QPushButton('Acquire Data', self)
        self.acquire_button.setToolTip('Acquire data from a HP4195A Network Analyser')
        self.acquire_button.move(1720, 130)
        self.acquire_button.resize(180, 100)
        self.acquire_button.clicked.connect(self.start_acquisition)

    def generate_save_button(self):
        self.save_button = QtWidgets.QPushButton('Save', self)
        self.save_button.setToolTip('Save the data')
        self.save_button.move(1720, 230)
        self.save_button.resize(180, 100)
        self.save_button.clicked.connect(self.save_file_dialog)

    def generate_autofind_peak_button(self):
        self.autofind_peak_button = QtWidgets.QPushButton('Auto-find Peak', self)
        self.autofind_peak_button.setToolTip('Automatically find and mark the peak magnitude')
        self.autofind_peak_button.move(1720, 330)
        self.autofind_peak_button.resize(180, 100)
        self.autofind_peak_button.clicked.connect(self.autofind_peak)

    def generate_pause_button(self):
        self.pause_button = QtWidgets.QPushButton('Pause', self)
        self.pause_button.setToolTip('Pause or resume continuous data acquisition')
        self.pause_button.move(1720, 430) # Position it below the other buttons
        self.pause_button.resize(180, 100)
        self.pause_button.setCheckable(True) # Makes the button a toggle
        self.pause_button.clicked.connect(self.toggle_pause)

    def generate_center_on_peak_button(self):
        self.center_peak_button = QtWidgets.QPushButton('Center on Peak', self)
        self.center_peak_button.setToolTip('Set the center frequency to the current peak')
        self.center_peak_button.move(1720, 530) # Position below the pause button
        self.center_peak_button.resize(180, 100)
        self.center_peak_button.clicked.connect(self.center_on_peak)
        self.center_peak_button.setEnabled(False) # Initially disabled

    def generate_command_box(self):
        self.command_box = QtWidgets.QLineEdit(self)
        self.command_box.move(140, 970)
        self.command_box.resize(1570,30)
        self.command_box.textChanged.connect(self.toggle_connect_button)
        self.command_box_label = QtWidgets.QLabel('GPIB Command:', self)
        self.command_box_label.resize(120,30)
        self.command_box_label.move(10,970)

    def generate_command_button(self):
        self.command_button = QtWidgets.QPushButton('Send Command', self)
        self.command_button.move(1720,970)
        self.command_button.resize(180,30)
        self.command_button.setToolTip('Send the GPIB command')
        self.command_button.clicked.connect(self.send_command)
        self.command_button.setEnabled(False)

    def generate_response_box(self):
        self.response_box = QtWidgets.QLineEdit(self)
        self.response_box.move(140, 1010)
        self.response_box.resize(1760,30)
        self.response_box_label = QtWidgets.QLabel('Response:', self)
        self.response_box_label.resize(120,30)
        self.response_box_label.move(10,1010)

    def generate_persistance_checkbox(self):
        self.p_cb = QtWidgets.QCheckBox('Persist', self)
        self.p_cb.resize(100,30)
        self.p_cb.move(10, 900)
        self.p_cb.setToolTip('Set display to persist')
        self.p_cb.stateChanged.connect(self.change_persist_state)

    def generate_mag_enable_checkbox(self):
        self.mag_cb = QtWidgets.QCheckBox('Magnitude', self)
        self.mag_cb.toggle()
        self.mag_cb.resize(100,30)
        self.mag_cb.move(100, 900)
        self.mag_cb.setToolTip('Display magnitude data')
        self.mag_cb.stateChanged.connect(self.change_mag_state)

    def generate_phase_enable_checkbox(self):
        self.phase_cb = QtWidgets.QCheckBox('Phase', self)
        self.phase_cb.toggle()
        self.phase_cb.resize(100,30)
        self.phase_cb.move(210, 900)
        self.phase_cb.setToolTip('Display phase data')
        self.phase_cb.stateChanged.connect(self.change_phase_state)

    def generate_peak_scan_section(self):
        # Estimated Peak Frequency
        self.peak_scan_label = QtWidgets.QLabel('Est. Peak Freq (Hz):', self)
        self.peak_scan_label.resize(120, 30)
        self.peak_scan_label.move(10, 935)
        self.peak_freq_input = QtWidgets.QLineEdit(self)
        self.peak_freq_input.move(140, 935)
        self.peak_freq_input.resize(200, 30)

        # Span
        self.span_label = QtWidgets.QLabel('Span (Hz):', self)
        self.span_label.resize(120, 30)
        self.span_label.move(350, 935)
        self.span_input = QtWidgets.QLineEdit(self)
        self.span_input.setText('10000') # Default 10 kHz span
        self.span_input.move(450, 935)
        self.span_input.resize(200, 30)

        # Button to trigger the scan
        self.peak_scan_button = QtWidgets.QPushButton('Scan', self)
        self.peak_scan_button.setToolTip('Set center and span to find a peak')
        self.peak_scan_button.move(660, 935)
        self.peak_scan_button.resize(180, 30)
        self.peak_scan_button.clicked.connect(self.start_peak_scan)
        
    def generate_low_res_sweep_button(self):
        self.low_res_sweep_button = QtWidgets.QPushButton('Low Res Sweep', self)
        self.low_res_sweep_button.setToolTip('Perform a quick, low-resolution sweep of the full spectrum')
        self.low_res_sweep_button.move(850, 935) # Position next to the "Scan" button
        self.low_res_sweep_button.resize(180, 30)
        self.low_res_sweep_button.clicked.connect(self.start_low_res_sweep)

<<<<<<< HEAD
    def generate_q_factor_button(self):
        self.q_factor_button = QtWidgets.QPushButton('Calculate Q-Factor', self)
        self.q_factor_button.setToolTip('Fit a curve and calculate the Q-Factor from the peak')
        self.q_factor_button.move(1720, 630) # Position below "Center on Peak"
        self.q_factor_button.resize(180, 100)
        self.q_factor_button.clicked.connect(self.calculate_q_factor)

=======
>>>>>>> 258ab84b
    # --- OTHER FUNCTIONS --- #

    def change_persist_state(self):
        if self.graph.persist:
            self.graph.persist = False
            self.mag_cb.setEnabled(True)
            self.phase_cb.setEnabled(True)
            self.logger.info('Persistence: Disabled')
        else:
            self.graph.persist = True
            self.mag_cb.setEnabled(False)
            self.phase_cb.setEnabled(False)
            self.logger.info('Persistence: Enabled')

    def change_mag_state(self):
        if self.graph.magnitude:
            self.graph.magnitude = False
            self.logger.info('Magnitude: Disabled')
            self.graph.plot()
        else:
            self.graph.magnitude = True
            self.logger.info('Magnitude: Enabled')
            self.graph.plot()

    def change_phase_state(self):
        if self.graph.phase:
            self.graph.phase = False
            self.logger.info('Phase: Disabled')
            self.graph.plot()
        else:
            self.graph.phase = True
            self.logger.info('Phase: Enabled')
            self.graph.plot()

    def toggle_connect_button(self):
        if len(self.command_box.text()) > 0 and self.connected:
            self.command_button.setEnabled(True)
        else:
            self.command_button.setEnabled(False)


    def connect(self):
        if self.connected:
            self.logger.info('Disconnecting from HP4195A')
            QtWidgets.QApplication.setOverrideCursor(QtCore.Qt.WaitCursor)
            self.command_queue.put('disconnect')
            if self.message_queue.get():
                self.logger.info('Successfully disconnected from HP4195A')
                QtWidgets.QApplication.restoreOverrideCursor()
                self.connect_button.setText("Connect")
                self.acquire_button.setEnabled(False)
                self.peak_scan_button.setEnabled(False) 
                self.low_res_sweep_button.setEnabled(False) 
                self.connected = False
            else:
                self.logger.info('Disconnection from HP4195 failed')
        else:
            self.logger.info('Attempting to connect to HP4195A')
            QtWidgets.QApplication.setOverrideCursor(QtCore.Qt.WaitCursor)
            self.command_queue.put('connect')
            if self.message_queue.get():
                self.logger.info('Successfully connected to HP4195A')
                QtWidgets.QApplication.restoreOverrideCursor()
                self.connect_button.setText("Disconnect")
                self.acquire_button.setEnabled(True)
                self.peak_scan_button.setEnabled(True) 
                self.low_res_sweep_button.setEnabled(True) 
                self.connected = True
                self.timer.start()
            else:
                self.logger.info('Connection to HP4195 failed')

    def start_acquisition(self):
        self.logger.info('Starting data acquisition')
        QtWidgets.QApplication.setOverrideCursor(QtCore.Qt.WaitCursor)
        self.acquire_button.setEnabled(False)
        self.command_queue.put('start_acquisition')
        reply = self.message_queue.get()
        if reply:
            self.logger.info('Successfully acquired data')
            QtWidgets.QApplication.restoreOverrideCursor()
            self.save_button.setEnabled(True)
            self.autofind_peak_button.setEnabled(True)
            self.center_peak_button.setEnabled(False)
<<<<<<< HEAD
            self.q_factor_button.setEnabled(False)
            self.graph.clear_q_factor_data()
=======
>>>>>>> 258ab84b
            self.graph.peak_freq = None
            self.graph.peak_mag = None
            self.graph.plot()
            self.acquire_button.setEnabled(True)
        else:
            self.logger.info('Data acquisition failed')
            self.acquire_button.setEnabled(True)

    def autofind_peak(self):
        self.logger.info('Finding peak magnitude')
        if not hasattr(self.graph, 'mag_data') or len(self.graph.mag_data) == 0:
            self.logger.warning('No magnitude data available to find peak.')
            return
        try:
            # Find the index of the maximum magnitude value
            mag_data_np = np.array(self.graph.mag_data)
            peak_index = np.argmax(mag_data_np)
            peak_mag = mag_data_np[peak_index]
            peak_freq = self.graph.freq_data[peak_index]

            self.logger.info(f'Peak found: {peak_mag:.2f} dBm at {peak_freq/1e3:.2f} KHz')
            # Set the marker on the plot canvas
            self.graph.mark_peak(peak_freq, peak_mag)
            self.center_peak_button.setEnabled(True)
<<<<<<< HEAD
            self.q_factor_button.setEnabled(True) 
=======
>>>>>>> 258ab84b
            self.graph.plot() # Redraw the plot to show the marker
        except (ValueError, IndexError) as e:
            self.logger.error(f'Could not find peak. Error: {e}')

    def send_command(self):
        command = self.command_box.text()
        self.command_queue.put('send_command')
        self.command_queue.put(command)
        QtWidgets.QApplication.setOverrideCursor(QtCore.Qt.WaitCursor)
        response = self.data_queue.get()
        self.logger.info('Data queue size = {}'.format(self.data_queue.qsize()))
        if len(response) > 0:
            QtWidgets.QApplication.restoreOverrideCursor()
            self.response_box.setText('{}: {}'.format(command, response))
            self.command_box.setText('')

    def save_file_dialog(self):
        options = QtWidgets.QFileDialog.Options()
        options |= QtWidgets.QFileDialog.DontUseNativeDialog
        file_name, _ = QtWidgets.QFileDialog.getSaveFileName(self,"Save File","","All Files (*);;Text Files (*.txt);;CSV Files (*.csv)", options=options)
        if file_name:
            self.save_file(file_name)

    def save_file(self, file_name):
        file_name = file_name +'.csv'
        self.logger.info('Saving data to: {}'.format(file_name))
        rows = zip(self.graph.freq_data,
                   self.graph.mag_data,
                   self.graph.phase_data)
        with open(file_name, "w") as output:
            writer = csv.writer(output, lineterminator='\n')
            writer.writerow(['Frequency', 'Magnitude', 'Phase'])
            for row in rows:
                writer.writerow(row)

    def help_dialog(self):
        help_window = Help_Window()
        help_window.exec_()

    def closeEvent(self, event):
        if True:
            if self.connected:
                self.connect()
            self.logging_queue.put(None)
            event.accept()
        else:
            event.ignore()

    def update_span(self, span):
        self.logger.info('Updating span to: {}'.format(span))
        self.command_queue.put('update_span')
        self.command_queue.put(span)
        QtWidgets.QApplication.setOverrideCursor(QtCore.Qt.WaitCursor)
        response = self.data_queue.get()
        if response:
            QtWidgets.QApplication.restoreOverrideCursor()
            self.logger.info('Span updated successfully')
        else:
            self.logger.error('Failed to update span')

    def toggle_pause(self, paused):
        if paused:
            self.timer.stop()
            self.pause_button.setText('Resume')
            self.logger.info('Data acquisition paused')
        else:
            self.timer.start()
            self.pause_button.setText('Pause')
            self.logger.info('Data acquisition resumed')

    def center_on_peak(self):
        if self.graph.peak_freq is not None:
            peak_frequency = self.graph.peak_freq
            self.logger.info(f'Centering on peak frequency: {peak_frequency / 1e3:.2f} KHz')
            self.command_queue.put('set_center_frequency')
            self.command_queue.put(peak_frequency)

            # After centering, trigger a new data acquisition to refresh the plot
            self.start_acquisition()
        else:
            self.logger.warning('No peak marker set. Cannot center.')

    def start_peak_scan(self):
        freq_text = self.peak_freq_input.text()
        span_text = self.span_input.text() # Get text from the new span input
        try:
            # Validate that both inputs are numbers
            center_freq = float(freq_text)
            span_freq = float(span_text) # Use the value from the UI

            self.logger.info(f'Starting peak scan around {center_freq / 1e3:.2f} kHz with a {span_freq / 1e3:.2f} kHz span')

            self.command_queue.put('set_center_and_span')
            self.command_queue.put(center_freq)
            self.command_queue.put(span_freq)

            if self.message_queue.get():
                self.logger.info('Center and span set successfully.')

                self.command_queue.put('single_sweep')
                if self.message_queue.get():
                    self.start_acquisition()
                    self.autofind_peak()
                    self.center_on_peak()
            else:
                self.logger.error('Failed to set center and span on the instrument.')

        except ValueError:
            self.logger.error(f'Invalid frequency or span input.')
            error_dialog = QtWidgets.QMessageBox()
            error_dialog.setIcon(QtWidgets.QMessageBox.Critical)
            error_dialog.setText("Invalid Input")
            error_dialog.setInformativeText("Please enter a valid number for frequency and span.")
            error_dialog.setWindowTitle("Error")
            error_dialog.exec_()
            
    def start_low_res_sweep(self):
        self.logger.info('Starting low-resolution sweep.')
        self.command_queue.put('low_res_sweep')
        QtWidgets.QApplication.setOverrideCursor(QtCore.Qt.WaitCursor)
        if self.message_queue.get():
            QtWidgets.QApplication.restoreOverrideCursor()
            self.logger.info('Low-resolution sweep complete. Acquiring data.')
            self.start_acquisition()
        else:
            QtWidgets.QApplication.restoreOverrideCursor()
            self.logger.error('Failed to perform low-resolution sweep.')

<<<<<<< HEAD
    def calculate_q_factor(self):
        if self.graph.peak_freq is None:
            self.logger.warning('Cannot calculate Q-Factor. No peak has been found.')
            return

        self.logger.info('Calculating Q-Factor from peak using Lorentzian fit.')
        
        # --- Helper function for Lorentzian model ---
        def _lorentzian(x, amp, cen, fwhm):
            return amp * (fwhm/2)**2 / ((x - cen)**2 + (fwhm/2)**2)

        # --- Get data from the graph ---
        x_data = np.array(self.graph.freq_data)
        y_data_dbm = np.array(self.graph.mag_data)

        # --- Convert magnitude from dBm to linear scale (mW) for fitting ---
        y_data_linear = 10**(y_data_dbm / 10)
        
        # --- Get peak parameters for an initial guess ---
        peak_freq = self.graph.peak_freq
        peak_mag_linear = 10**(self.graph.peak_mag / 10)
        
        # --- Initial guess for the fit parameters [amplitude, center, FWHM] ---
        initial_fwhm = (np.max(x_data) - np.min(x_data)) / 10
        p0 = [peak_mag_linear, peak_freq, initial_fwhm]
        
        try:
            # --- Perform the curve fit ---
            popt, _ = curve_fit(_lorentzian, x_data, y_data_linear, p0=p0, maxfev=5000)
            
            # --- Extract fitted parameters ---
            fit_amp, fit_center_freq, fit_fwhm = popt
            
            # --- The Q-Factor is the center frequency divided by the FWHM ---
            q_factor = abs(fit_center_freq / fit_fwhm)
            
            self.logger.info(f'Fit successful. Center Freq: {fit_center_freq/1e3:.2f} KHz, FWHM: {abs(fit_fwhm)/1e3:.2f} KHz, Q-Factor: {q_factor:.2f}')
            
            # --- Generate smooth curve from the fit for plotting ---
            fit_freq_range = np.linspace(x_data.min(), x_data.max(), 400)
            fit_data_linear = _lorentzian(fit_freq_range, *popt)
            
            # --- Convert fitted data back to dBm for plotting ---
            fit_data_dbm = 10 * np.log10(fit_data_linear)
            
            # --- Send data to the plot canvas ---
            self.graph.set_q_factor_data(fit_freq_range, fit_data_dbm, q_factor)
            self.graph.plot() # Redraw the graph

        except (RuntimeError, ValueError) as e:
            self.logger.error(f'Could not fit Lorentzian to data. Error: {e}')
            error_dialog = QtWidgets.QMessageBox()
            error_dialog.setIcon(QtWidgets.QMessageBox.Warning)
            error_dialog.setText("Fit Failed")
            error_dialog.setInformativeText("Could not calculate Q-Factor. The data may not resemble a resonance peak.")
            error_dialog.setWindowTitle("Error")
            error_dialog.exec_()


=======
>>>>>>> 258ab84b
class PlotCanvas(FigureCanvas):
    '''
    This class is for the figure that displays the data, it reads data off the data queue and updates the graph depending on the settings.
    '''
    def __init__(self,
                 parent=None,
                 data_queue=None,
                 width=5,
                 height=4,
                 dpi=100):
        self.data_queue = data_queue
        self.persist = False
        self.magnitude = True
        self.phase = True

        self.peak_freq = None
        self.peak_mag = None

<<<<<<< HEAD
        self.q_factor = None
        self.fit_freq = None
        self.fit_data = None

=======
>>>>>>> 258ab84b
        self.freq_data = range(1, 100)
        self.mag_data = [0 for i in range(1, 100)]
        self.phase_data = [0 for i in range(1, 100)]

        self.fig = Figure(figsize=(width, height), dpi=dpi, facecolor='black')
        self.mag_ax = self.fig.add_subplot(111)
        self.mag_ax.set_facecolor('black')
        self.phase_ax = self.mag_ax.twinx()

        FigureCanvas.__init__(self, self.fig)
        self.setParent(parent)

        FigureCanvas.setSizePolicy(self,
                                   QtWidgets.QSizePolicy.Expanding,
                                   QtWidgets.QSizePolicy.Expanding)
        FigureCanvas.updateGeometry(self)
        self.plot()

    def mark_peak(self, freq, mag):
        '''Saves the coordinates of the peak to be marked on the plot.'''
        self.peak_freq = freq
        self.peak_mag = mag

<<<<<<< HEAD
    def set_q_factor_data(self, fit_freq, fit_data, q_factor):
        '''Saves the fitted curve data and Q-Factor to be plotted.'''
        self.fit_freq = fit_freq
        self.fit_data = fit_data
        self.q_factor = q_factor

    def clear_q_factor_data(self):
        '''Clears the Q-Factor data before a new acquisition.'''
        self.q_factor = None
        self.fit_freq = None
        self.fit_data = None

=======
>>>>>>> 258ab84b
    def plot(self):
        from queue import Empty
        if self.persist == False:
            self.mag_ax.clear()
            self.phase_ax.clear()

        try:
            # Try to get data without blocking
            self.mag_data = self.data_queue.get_nowait()
            self.phase_data = self.data_queue.get_nowait()
            self.freq_data = self.data_queue.get_nowait()
        except Empty:
            # If the queue is empty, do nothing and just redraw the existing data
            pass

        # --- Style Configuration ---
        self.mag_ax.set_xlabel('Frequency (Hz)', color='white')
        self.mag_ax.set_ylabel('Magnitude (dBm)', color='yellow')
        self.phase_ax.set_ylabel('Phase (deg)', color='cyan')
        self.phase_ax.yaxis.set_label_position('right')

        # Set Y-limits with some padding
        if len(self.mag_data) > 1 and len(self.phase_data) > 1:
            self.phase_ax.set_ylim(np.min(self.phase_data)-20, np.max(self.phase_data)+20)
            self.mag_ax.set_ylim(np.min(self.mag_data)-20, np.max(self.mag_data)+20)
        
        # Set X-limits
        if len(self.freq_data) > 1:
            self.phase_ax.set_xlim(np.min(self.freq_data), np.max(self.freq_data))
            self.mag_ax.set_xlim(np.min(self.freq_data), np.max(self.freq_data))

        self.mag_ax.tick_params(axis='x', colors='white')
        self.mag_ax.tick_params(axis='y', colors='yellow')
        self.phase_ax.tick_params(axis='y', colors='cyan')


        for spine in self.mag_ax.spines.values():
            spine.set_edgecolor('white')
        self.phase_ax.spines['right'].set_edgecolor('cyan')
        self.mag_ax.spines['left'].set_edgecolor('yellow')

        self.mag_ax.xaxis.set_major_formatter(FuncFormatter(lambda x, pos: f'{x/1e3:.0f} KHz'))
        self.mag_ax.yaxis.set_major_formatter(FuncFormatter(lambda y, pos: f'{y:.0f} dBm'))
        self.phase_ax.yaxis.set_major_formatter(FuncFormatter(lambda y, pos: f'{y:.0f} °'))


        # --- Plotting ---
        if self.magnitude:
            self.mag_ax.plot(self.freq_data, self.mag_data, color='yellow', linewidth=1.5, label='Magnitude')

        if self.phase:
<<<<<<< HEAD
            self.phase_ax.plot(self.freq_data, self.phase_data, color='cyan', linewidth=1.5, label='Phase')
        
        # --- Plot peak marker ---
=======
            self.phase_ax.plot(self.freq_data, self.phase_data, color='cyan', linewidth=1.5)

        # peak marker
>>>>>>> 258ab84b
        if self.peak_freq is not None and self.peak_mag is not None:
            self.mag_ax.annotate(f'Peak\n{self.peak_mag:.2f} dBm',
                xy=(self.peak_freq, self.peak_mag),
                xytext=(self.peak_freq, self.peak_mag + 15),
                color='red',
                fontsize=10,
                ha='center',
                arrowprops=dict(facecolor='red', shrink=0.05, width=2, headwidth=8)
            )

<<<<<<< HEAD
        # --- Plot Q-Factor fit and annotation ---
        if self.q_factor is not None:
            # Plot the fitted curve as a dashed red line
            self.mag_ax.plot(self.fit_freq, self.fit_data, 'r--', linewidth=2, label=f'Lorentzian Fit')
            # Add a text box with the Q-Factor value in the top-left corner
            self.mag_ax.text(0.02, 0.95, f'Q-Factor: {self.q_factor:.2f}',
                             transform=self.mag_ax.transAxes,
                             fontsize=14,
                             verticalalignment='top',
                             bbox=dict(boxstyle='round', facecolor='black', alpha=0.5),
                             color='white')

=======
>>>>>>> 258ab84b
        self.mag_ax.grid(color='gray', linestyle='-', linewidth=0.5)

        # Add a legend
        if self.magnitude or self.q_factor is not None:
             self.mag_ax.legend(loc='lower left')
        if self.phase:
             self.phase_ax.legend(loc='lower right')


        self.fig.tight_layout()
        self.draw()


class Help_Window(QtWidgets.QDialog):
    '''
    This class is for the help window that displays the readme file to the user, it reads the readme file and displays the information as html using the markdown syntax.
    '''
    def __init__(self):
        super(Help_Window, self).__init__()
        self.setWindowTitle("Help")
        self.setWindowIcon(QIcon('hp_icon.png'))
        self.view = QtWebEngineWidgets.QWebEngineView(self)
        self.layout = QtWidgets.QVBoxLayout(self)
        self.layout.addWidget(self.view)
        self.file = QtCore.QFile('README.md')
        if not self.file.open(QtCore.QIODevice.ReadOnly):
            QtGui.QMessageBox.information(None, 'info', self.file.errorString())
        self.stream = QtCore.QTextStream(self.file)
        self.html = markdown.markdown(self.stream.readAll())

        self.view.setHtml(self.html)<|MERGE_RESOLUTION|>--- conflicted
+++ resolved
@@ -65,12 +65,9 @@
         self.generate_pause_button()
         self.generate_center_on_peak_button()
         self.generate_peak_scan_section()
-<<<<<<< HEAD
         self.generate_low_res_sweep_button() 
         self.generate_q_factor_button()
-=======
-        self.generate_low_res_sweep_button() # Added button
->>>>>>> 258ab84b
+
 
         self.center_peak_button.setEnabled(False)
         self.acquire_button.setEnabled(False)
@@ -78,10 +75,7 @@
         self.autofind_peak_button.setEnabled(False)
         self.peak_scan_button.setEnabled(False)
         self.low_res_sweep_button.setEnabled(False)
-<<<<<<< HEAD
         self.q_factor_button.setEnabled(False)
-=======
->>>>>>> 258ab84b
 
 
         self.show()
@@ -248,16 +242,14 @@
         self.low_res_sweep_button.resize(180, 30)
         self.low_res_sweep_button.clicked.connect(self.start_low_res_sweep)
 
-<<<<<<< HEAD
     def generate_q_factor_button(self):
         self.q_factor_button = QtWidgets.QPushButton('Calculate Q-Factor', self)
         self.q_factor_button.setToolTip('Fit a curve and calculate the Q-Factor from the peak')
         self.q_factor_button.move(1720, 630) # Position below "Center on Peak"
         self.q_factor_button.resize(180, 100)
         self.q_factor_button.clicked.connect(self.calculate_q_factor)
-
-=======
->>>>>>> 258ab84b
+        
+        
     # --- OTHER FUNCTIONS --- #
 
     def change_persist_state(self):
@@ -342,11 +334,8 @@
             self.save_button.setEnabled(True)
             self.autofind_peak_button.setEnabled(True)
             self.center_peak_button.setEnabled(False)
-<<<<<<< HEAD
             self.q_factor_button.setEnabled(False)
             self.graph.clear_q_factor_data()
-=======
->>>>>>> 258ab84b
             self.graph.peak_freq = None
             self.graph.peak_mag = None
             self.graph.plot()
@@ -371,10 +360,7 @@
             # Set the marker on the plot canvas
             self.graph.mark_peak(peak_freq, peak_mag)
             self.center_peak_button.setEnabled(True)
-<<<<<<< HEAD
             self.q_factor_button.setEnabled(True) 
-=======
->>>>>>> 258ab84b
             self.graph.plot() # Redraw the plot to show the marker
         except (ValueError, IndexError) as e:
             self.logger.error(f'Could not find peak. Error: {e}')
@@ -503,7 +489,6 @@
             QtWidgets.QApplication.restoreOverrideCursor()
             self.logger.error('Failed to perform low-resolution sweep.')
 
-<<<<<<< HEAD
     def calculate_q_factor(self):
         if self.graph.peak_freq is None:
             self.logger.warning('Cannot calculate Q-Factor. No peak has been found.')
@@ -562,9 +547,6 @@
             error_dialog.setWindowTitle("Error")
             error_dialog.exec_()
 
-
-=======
->>>>>>> 258ab84b
 class PlotCanvas(FigureCanvas):
     '''
     This class is for the figure that displays the data, it reads data off the data queue and updates the graph depending on the settings.
@@ -582,14 +564,10 @@
 
         self.peak_freq = None
         self.peak_mag = None
-
-<<<<<<< HEAD
         self.q_factor = None
         self.fit_freq = None
         self.fit_data = None
 
-=======
->>>>>>> 258ab84b
         self.freq_data = range(1, 100)
         self.mag_data = [0 for i in range(1, 100)]
         self.phase_data = [0 for i in range(1, 100)]
@@ -613,7 +591,6 @@
         self.peak_freq = freq
         self.peak_mag = mag
 
-<<<<<<< HEAD
     def set_q_factor_data(self, fit_freq, fit_data, q_factor):
         '''Saves the fitted curve data and Q-Factor to be plotted.'''
         self.fit_freq = fit_freq
@@ -626,8 +603,6 @@
         self.fit_freq = None
         self.fit_data = None
 
-=======
->>>>>>> 258ab84b
     def plot(self):
         from queue import Empty
         if self.persist == False:
@@ -679,15 +654,8 @@
             self.mag_ax.plot(self.freq_data, self.mag_data, color='yellow', linewidth=1.5, label='Magnitude')
 
         if self.phase:
-<<<<<<< HEAD
             self.phase_ax.plot(self.freq_data, self.phase_data, color='cyan', linewidth=1.5, label='Phase')
         
-        # --- Plot peak marker ---
-=======
-            self.phase_ax.plot(self.freq_data, self.phase_data, color='cyan', linewidth=1.5)
-
-        # peak marker
->>>>>>> 258ab84b
         if self.peak_freq is not None and self.peak_mag is not None:
             self.mag_ax.annotate(f'Peak\n{self.peak_mag:.2f} dBm',
                 xy=(self.peak_freq, self.peak_mag),
@@ -698,7 +666,6 @@
                 arrowprops=dict(facecolor='red', shrink=0.05, width=2, headwidth=8)
             )
 
-<<<<<<< HEAD
         # --- Plot Q-Factor fit and annotation ---
         if self.q_factor is not None:
             # Plot the fitted curve as a dashed red line
@@ -711,8 +678,6 @@
                              bbox=dict(boxstyle='round', facecolor='black', alpha=0.5),
                              color='white')
 
-=======
->>>>>>> 258ab84b
         self.mag_ax.grid(color='gray', linestyle='-', linewidth=0.5)
 
         # Add a legend
